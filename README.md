--- conflicted
+++ resolved
@@ -167,8 +167,4 @@
 running in.
 
 ## Jobs
-<<<<<<< HEAD
-
-=======
->>>>>>> 96eaad44
 [`/jobs`](./jobs/) directory contains all jobs used for training or fine-tuning various models.